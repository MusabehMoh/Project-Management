--- conflicted
+++ resolved
@@ -6,15 +6,9 @@
 import tailwindcss from "@tailwindcss/vite";
 
 // https://vitejs.dev/config/
-<<<<<<< HEAD
-export default defineConfig({
-  // Base path for deployment - set to "/" for root, or "/pmaweb/" for subdirectory
-  base: "/",
-=======
 export default defineConfig(({ mode }) => {
   // Load environment variables for current mode
   const env = loadEnv(mode, process.cwd());
->>>>>>> d761780a
 
   return {
     // Base path for deployment - set to "/" for root, or "/pmaweb/" for subdirectory
