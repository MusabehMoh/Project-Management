// eslint-disable-next-line import/order
import { Sprint, Subtask, Task, Timeline } from "@/types/timeline";

import "dhtmlx-gantt/codebase/dhtmlxgantt.css";
import gantt from "dhtmlx-gantt";
import {
  Modal,
  ModalContent,
  ModalHeader,
  ModalBody,
  ModalFooter,
  Button,
  Input,
  Textarea,
  Slider,
  DatePicker,
} from "@heroui/react";
import { FC, useEffect, useMemo, useRef, useState } from "react";
import { useTheme } from "@heroui/use-theme";
import "./gantt-rtl.css";
import { useNavigate } from "react-router-dom";
import { Maximize } from "lucide-react";
import { CalendarDate } from "@internationalized/date";

import { useLanguage } from "@/contexts/LanguageContext";
import { MemberTask } from "@/types/membersTasks";

const DHTMLXGantt: FC<{
  projectId?: number | undefined;
  timeline?: Timeline;
  tasks?: MemberTask[];
  loading?: boolean;
  isFullScreen?: boolean;
  height?: string; // explicit height when not fullscreen
  onTaskClick?: (task: MemberTask) => void;
  onDeleteEntity?: (id: string, type: string) => Promise<boolean>;
  onUpdateEntity?: (id: string, type: string, data: any) => Promise<boolean>;
}> = ({
  projectId,
  timeline,
  tasks,
  loading = false,
  isFullScreen = false,
  height,
  onTaskClick,
  onDeleteEntity,
  onUpdateEntity,
}) => {
  const el = useRef<HTMLDivElement | null>(null);
  const inited = useRef(false);
  const { t, language } = useLanguage();
  const [isDarkApp, setIsDarkApp] = useState(false);
  const { theme } = useTheme();
  const navigate = useNavigate();
  const isRTL = language === "ar";
  const [rowHeight, setRowHeight] = useState(26); // default height

  ///dialog
  const [dialogOpen, setDialogOpen] = useState(false);
  const [selectedTask, setSelectedTask] = useState<any>(null);

  // --- helpers ---
  const formatDate = (d: string | Date | undefined) => {
    if (!d) return "";
    const x = typeof d === "string" ? new Date(d) : d;

    return `${x.getFullYear()}-${String(x.getMonth() + 1).padStart(2, "0")}-${String(x.getDate()).padStart(2, "0")}`;
  };

  const daysBetween = (a?: string | Date, b?: string | Date) => {
    if (!a || !b) return 1;
    const A = typeof a === "string" ? new Date(a) : a;
    const B = typeof b === "string" ? new Date(b) : b;

    return Math.max(
      1,
      Math.ceil(Math.abs(B.getTime() - A.getTime()) / (1000 * 60 * 60 * 24)),
    );
  };

  // --- locales ---
  const arLocale = useMemo(
    () => ({
      date: {
        month_full: [
          "يناير",
          "فبراير",
          "مارس",
          "أبريل",
          "مايو",
          "يونيو",
          "يوليو",
          "أغسطس",
          "سبتمبر",
          "أكتوبر",
          "نوفمبر",
          "ديسمبر",
        ],
        month_short: [
          "ينا",
          "فبر",
          "مار",
          "أبر",
          "ماي",
          "يون",
          "يول",
          "أغس",
          "سبت",
          "أكت",
          "نوف",
          "ديس",
        ],
        day_full: [
          "الأحد",
          "الاثنين",
          "الثلاثاء",
          "الأربعاء",
          "الخميس",
          "الجمعة",
          "السبت",
        ],
        day_short: ["أحد", "اثن", "ثلث", "أرب", "خمي", "جمع", "سبت"],
      },
    }),
    [],
  );

  const enLocale = useMemo(
    () => ({
      date: {
        month_full: [
          "January",
          "February",
          "March",
          "April",
          "May",
          "June",
          "July",
          "August",
          "September",
          "October",
          "November",
          "December",
        ],
        month_short: [
          "Jan",
          "Feb",
          "Mar",
          "Apr",
          "May",
          "Jun",
          "Jul",
          "Aug",
          "Sep",
          "Oct",
          "Nov",
          "Dec",
        ],
        day_full: [
          "Sunday",
          "Monday",
          "Tuesday",
          "Wednesday",
          "Thursday",
          "Friday",
          "Saturday",
        ],
        day_short: ["Sun", "Mon", "Tue", "Wed", "Thu", "Fri", "Sat"],
      },
    }),
    [],
  );

  // --- layouts ---
  const ltrLayout = useMemo(
    () => ({
      css: "gantt_container",
      rows: [
        {
          cols: [
            { view: "grid", scrollX: "scrollHor", scrollY: "scrollVer" },
            { resizer: true, width: 1 },
            { view: "timeline", scrollX: "scrollHor", scrollY: "scrollVer" },
            { view: "scrollbar", id: "scrollVer" },
          ],
        },
        { view: "scrollbar", id: "scrollHor", height: 20 },
      ],
    }),
    [],
  );

  const rtlLayout = useMemo(
    () => ({
      css: "gantt_container",
      rows: [
        {
          cols: [
            { view: "timeline", scrollX: "scrollHor", scrollY: "scrollVer" },
            { resizer: true, width: 1 },
            { view: "grid", scrollX: "scrollHor", scrollY: "scrollVer" },
            { view: "scrollbar", id: "scrollVer" },
          ],
        },
        { view: "scrollbar", id: "scrollHor", height: 20 },
      ],
    }),
    [],
  );

  const formatDateForGantt = (date: string | Date) => {
    const d = typeof date === "string" ? new Date(date) : date;

    return `${d.getFullYear()}-${String(d.getMonth() + 1).padStart(2, "0")}-${String(d.getDate()).padStart(2, "0")}`;
  };

  const parseDateFromGantt = (dateStr: string): Date => {
    const [year, month, day] = dateStr.split("-").map(Number);

    return new Date(year, month - 1, day);
  };

  // Apply row height dynamically when rowHeight changes
  useEffect(() => {
    if (!inited.current) return;

    gantt.silent(() => {
      gantt.config.row_height = rowHeight;
      gantt.config.bar_height = rowHeight - 4; // keep bar inside row
    });

    gantt.render();
  }, [rowHeight]);

  // ==== watch theme ====
  useEffect(() => {
    const html = document.documentElement;
    const computeDark = () =>
      theme === "dark" ||
      html.classList.contains("dark") ||
      html.getAttribute("data-theme") === "dark";

    const next = computeDark();

    setIsDarkApp(next);

    const observer = new MutationObserver(() => setIsDarkApp(computeDark()));

    observer.observe(html, {
      attributes: true,
      attributeFilter: ["class", "data-theme"],
    });

    return () => observer.disconnect();
  }, [theme]);

  // ==== INIT ====
  useEffect(() => {
    if (!el.current) return;

    gantt.clearAll();
    gantt.config.date_format = "%Y-%m-%d";
    gantt.config.rtl = isRTL;
    gantt.skin = "material";

  // Disable vertical autosize so the component does not push scrollbar below the viewport
  gantt.config.autosize = false;
    gantt.config.fix_grid_header = true;
    gantt.config.scrollable = true;

    // Make rows smaller (default ~40px)
    gantt.config.row_height = 28;

    // Optional: make task bars fit better inside smaller rows
    gantt.config.bar_height = 24;

    // Ensure the container has a minimum height so the grid + timeline render
    if (!isFullScreen) {
      el.current.style.minHeight = '360px';
      el.current.style.height = '360px';
    }

    gantt.init(el.current);

    el.current.classList.toggle("gantt-dark", isDarkApp);
    el.current.classList.toggle("gantt-light", !isDarkApp);
    el.current.classList.toggle("gantt-rtl", isRTL);

    inited.current = true;

    // Perform an initial parse if tasks already passed in (tasks-only mode)
    if (!timeline && tasks && tasks.length > 0) {
      const colors = ['#3B82F6','#22C55E','#8B5CF6','#EAB308'];
      const data = {
        data: tasks.map((task, index) => ({
          id: task.id,
          text: task.name,
          description: task.description ?? '',
            start_date: formatDate(task.startDate),
            duration: daysBetween(task.startDate, task.endDate),
            open: false,
            type: 'task',
            color: colors[index % colors.length],
            border: colors[index % colors.length]
        })),
        links: [] as any[]
      };
      gantt.silent(() => {
        gantt.clearAll();
        gantt.parse(data);
      });
    }

    ///dialog
    if (onTaskClick) {
      gantt.showLightbox = function (id: string) {
        // Find the task in your existing list
        const currentTask = tasks?.find((t) => t.id === id);

        if (currentTask) {
          onTaskClick(currentTask);
        } else {
          console.warn("Task not found for id:", id);
        }
      };
    } else {
      gantt.showLightbox = function (id: string) {
        const task = gantt.getTask(id);

        setSelectedTask(task); // Save task into state
        console.log("selected task is:: ");
        console.log(task);
        setDialogOpen(true); // Open React dialog
      };

      gantt.hideLightbox = function () {
        setDialogOpen(false);
      };
    }

    return () => {
      gantt.clearAll();
    };
    // run once
  }, [isFullScreen, tasks, timeline]);

  // === ZOOM CONFIG with localized week formatter ===
  const zoomConfig = useMemo(() => {
    const weekFormatter = (date: Date) => {
      const weekNum = gantt.date.date_to_str("%W")(date);

      return language === "ar" ? `الأسبوع ${weekNum}` : `Week #${weekNum}`;
    };

    return {
      day: [{ unit: "day", step: 1, format: gantt.date.date_to_str("%d %M") }],
      week: [
        { unit: "week", step: 1, format: weekFormatter },
        { unit: "day", step: 1, format: gantt.date.date_to_str("%D") },
      ],
      month: [
        { unit: "month", step: 1, format: gantt.date.date_to_str("%F %Y") },
        { unit: "week", step: 1, format: weekFormatter },
      ],
      year: [
        { unit: "year", step: 1, format: gantt.date.date_to_str("%Y") },
        { unit: "month", step: 1, format: gantt.date.date_to_str("%M") },
      ],
    };
  }, [language]);

  const [zoomLevel, setZoomLevel] = useState<"day" | "week" | "month" | "year">(
    "month",
  );

  const applyZoom = (level: "day" | "week" | "month" | "year") => {
    setZoomLevel(level);

    // --- capture current left-most visible date so we can restore it after zoom changes ---
    const prevState: any = gantt.getScrollState
      ? gantt.getScrollState()
      : { x: 0, y: 0 };
    const leftVisibleDate: any =
      gantt.dateFromPos && typeof prevState.x === "number"
        ? gantt.dateFromPos(prevState.x)
        : null;

    gantt.silent(() => {
      gantt.config.scales = zoomConfig[level];
    });

    gantt.resetLayout();
    gantt.render();

    // restore scroll so the previously left-most date stays at the left (or right in RTL)
    requestAnimationFrame(() => {
      try {
        const newState: any = gantt.getScrollState
          ? gantt.getScrollState()
          : { x: 0, y: 0 };

        // compute new pixel position for the saved date after zoom
        const newPos =
          leftVisibleDate && gantt.posFromDate
            ? gantt.posFromDate(leftVisibleDate)
            : prevState.x || 0;

        // total scrollable width (be defensive across gantt versions)
        let totalScrollable = 0;

        if (typeof newState.max_x === "number") {
          totalScrollable = newState.max_x;
        } else if (
          typeof newState.width === "number" &&
          typeof newState.inner_width === "number"
        ) {
          totalScrollable = Math.max(0, newState.width - newState.inner_width);
        } else if (typeof newState.width === "number") {
          // best-effort fallback: treat width as total scrollable
          totalScrollable = newState.width;
        }

        let finalX = Math.round(newPos || 0);

        if (isRTL) {
          finalX = Math.round(Math.max(0, totalScrollable - (newPos || 0)));
        }

        gantt.scrollTo(finalX, newState.y ?? prevState.y ?? 0);
      } catch (e) {
        // fallback: no-op
      }
    });
  };

  // ==== repaint on theme/lang/rtl ====
  useEffect(() => {
    if (!inited.current) return;

    // capture scroll
    const scrollState = gantt.getScrollState?.();
    const visibleDate =
      (gantt.dateFromPos && scrollState
        ? gantt.dateFromPos(scrollState.x)
        : null) || null;

    gantt.silent(() => {
      if (el.current) {
        el.current.classList.toggle("gantt-dark", isDarkApp);
        el.current.classList.toggle("gantt-light", !isDarkApp);
        el.current.classList.toggle("gantt-rtl", isRTL);
      }

      gantt.resetLightbox();

      gantt.templates.task_class = (_s: any, _e: any, task: any) => {
        let base = `${isRTL ? "rtl-task " : ""}${isDarkApp ? "task-dark" : "task-light"}`;

        if (task.type === "sprint") base += " task-sprint";
        if (task.type === "requirement") base += " task-requirement";
        if (task.type === "task") base += " task-main";
        if (task.type === "subtask") base += " task-sub";

        return base;
      };

      gantt.config.rtl = isRTL;
      gantt.config.layout = isRTL ? rtlLayout : ltrLayout;
      gantt.i18n.setLocale(isRTL ? arLocale : enLocale);

      gantt.config.columns = [
        {
          name: "text",
          label: ` ${t("timeline.taskName")} `,
          tree: true,
          width: 250,
          align: "left",
        },
        {
          name: "start_date",
          label: ` ${t("timeline.startDate")} `,
          width: 120,
          align: "center",
        },
        {
          name: "duration",
          label: t("timeline.duration"),
          width: 80,
          align: "center",
        },
      ];

      // 🔑 force re-apply zoom config when language changes
      gantt.config.scales = zoomConfig[zoomLevel];
    });

    gantt.resetLayout();
    gantt.render();
    gantt.refreshData();

    // restore scroll
    if (visibleDate || scrollState) {
      requestAnimationFrame(() => {
        try {
          const prev = scrollState || { x: 0, y: 0 };

          // after re-render get new scroll state
          const newState: any = gantt.getScrollState
            ? gantt.getScrollState()
            : { x: 0, y: 0 };

          // compute position of the previously visible left date in new coordinates
          const newPos =
            visibleDate && gantt.posFromDate
              ? gantt.posFromDate(visibleDate)
              : prev.x || 0;

          // compute total scrollable width defensively
          let totalScrollable = 0;

          if (typeof newState.max_x === "number") {
            totalScrollable = newState.max_x;
          } else if (
            typeof newState.width === "number" &&
            typeof newState.inner_width === "number"
          ) {
            totalScrollable = Math.max(
              0,
              newState.width - newState.inner_width,
            );
          } else if (typeof newState.width === "number") {
            totalScrollable = newState.width;
          }

          let finalX = Math.round(newPos || 0);

          if (isRTL) {
            finalX = Math.round(Math.max(0, totalScrollable - (newPos || 0)));
          }

          gantt.scrollTo(finalX, newState.y ?? prev.y ?? 0);
        } catch (e) {
          // ignore
        }
      });
    }
  }, [
    isDarkApp,
    language,
    isRTL,
    arLocale,
    enLocale,
    ltrLayout,
    rtlLayout,
    t,
    zoomConfig,
    zoomLevel,
  ]);

  // --- write data ---
  const lastDataSig = useRef<string>("");
  useEffect(() => {
    if (!inited.current) return; // not ready yet
    const sig = JSON.stringify({
      timelineId: timeline?.id ?? null,
      tasks: tasks?.map(t => ({ id: t.id, s: t.startDate, e: t.endDate, n: t.name })) ?? []
    });
    if (sig === lastDataSig.current) return; // nothing changed
    lastDataSig.current = sig;
    // console.debug("[Gantt] Writing data", { timeline: !!timeline, taskCount: tasks?.length });

    const data = { data: [] as any[], links: [] as any[] };
    const id = (p: string, n: string | number) => `${p}-${n}`;

    if (timeline) {
      data.data.push({
        id: timeline.id,
        text: timeline.name,
        description: timeline.description ?? "",
        start_date: formatDate(timeline.startDate),
        duration: daysBetween(timeline.startDate, timeline.endDate),
        open: true,
        type: "timeline",
        color: "#3B82F6",
        border: "#3B82F6",
      });

      timeline.sprints.forEach((sprint: Sprint) => {
        const sid = id("S", sprint.id);

        data.data.push({
          id: sid,
          text: sprint.name,
          description: sprint.description ?? "",
          start_date: formatDate(sprint.startDate),
          duration: daysBetween(sprint.startDate, sprint.endDate),
          open: true,
          parent: timeline.id,
          type: "sprint",
          color: "#22C55E",
          border: "#22C55E",
        });

        sprint.tasks.forEach((task: Task) => {
          const rid = id("T", task.id);

          data.data.push({
            id: rid,
            text: task.name,
            description: task.description ?? "",
            progress: task.progress,
            start_date: formatDate(task.startDate),
            duration: daysBetween(task.startDate, task.endDate),
            parent: sid,
            open: true,
            type: "task",
            color: "#8B5CF6",
            border: "#8B5CF6",
          });

          task.subtasks?.forEach((sub: Subtask) => {
            const tid = id("U", sub.id);

            data.data.push({
              id: tid,
              text: sub.name,
              description: sub.description ?? "",
              progress: sub.progress,
              start_date: formatDate(sub.startDate || task.startDate),
              duration: daysBetween(
                sub.startDate || task.startDate,
                sub.endDate || task.endDate,
              ),
              parent: rid,
              type: "subtask",
              color: "#EAB308",
              border: "#EAB308",
            });
          });
        });
      });
    } else {
      const colors = ["#3B82F6", "#22C55E", "#8B5CF6", "#EAB308"];

      tasks?.forEach((task: MemberTask, index) => {
        const color = colors[index % colors.length];

        data.data.push({
          id: task.id,
          text: task.name,
          description: task.description ?? "",
          start_date: formatDate(task.startDate),
          duration: daysBetween(task.startDate, task.endDate),
          open: false,
          type: "task",
          color: color,
          border: color,
        });
      });
    }

    gantt.clearAll();
    gantt.parse(data);
  }, [timeline, tasks]);

  const noData = !loading && (!tasks || tasks.length === 0) && !timeline;

  return (
    <div className="w-full flex flex-col">
      {/* Fixed Toolbar */}
      <div
        className="flex items-center justify-between h-14 px-4 mb-2 mt-4 
                 sticky top-0 z-10 bg-white dark:bg-gray-900 shadow-sm"
      >
        {/* Zoom Controls */}
        <div className={`flex gap-2 ${isRTL ? "mr-4" : "ml-4"}`}>
          <button
            className={`px-3 py-1 rounded-md transition-colors ${
              isDarkApp
                ? "bg-gray-700 text-gray-200 hover:bg-gray-600"
                : zoomLevel === "day"
                  ? "bg-blue-400 text-white hover:bg-blue-600"
                  : "bg-gray-200 text-gray-800 hover:bg-gray-300"
            }`}
            onClick={() => applyZoom("day")}
          >
            {t("timeline.day")}
          </button>
          <button
            className={`px-3 py-1 rounded-md transition-colors ${
              isDarkApp
                ? "bg-gray-700 text-gray-200 hover:bg-gray-600"
                : zoomLevel === "week"
                  ? "bg-blue-400 text-white hover:bg-blue-600"
                  : "bg-gray-200 text-gray-800 hover:bg-gray-300"
            }`}
            onClick={() => applyZoom("week")}
          >
            {t("timeline.week")}
          </button>
          <button
            className={`px-3 py-1 rounded-md transition-colors ${
              isDarkApp
                ? "bg-gray-700 text-gray-200 hover:bg-gray-600"
                : zoomLevel === "month"
                  ? "bg-blue-400 text-white hover:bg-blue-600"
                  : "bg-gray-200 text-gray-800 hover:bg-gray-300"
            }`}
            onClick={() => applyZoom("month")}
          >
            {t("timeline.month")}
          </button>
          <button
            className={`px-3 py-1 rounded-md transition-colors ${
              isDarkApp
                ? "bg-gray-700 text-gray-200 hover:bg-gray-600"
                : zoomLevel === "year"
                  ? "bg-blue-400 text-white hover:bg-blue-600"
                  : "bg-gray-200 text-gray-800 hover:bg-gray-300"
            }`}
            onClick={() => applyZoom("year")}
          >
            {t("timeline.year")}
          </button>
        </div>
        {isFullScreen ? (
          <div className={`flex items-center gap-3 ${isRTL ? "flex-row-reverse" : "flex-row"}`}>
            <span className="text-gray-700 dark:text-gray-300 text-sm whitespace-nowrap">
              {t("timeline.controlCellHeight")}
            </span>
            <div className="max-w-md" dir="ltr">
              <Slider
                aria-label="Row height"
                className="w-48"
                getValue={(value) => `${value}%`}
                maxValue={52}
                minValue={18}
                showTooltip={true}
                size="sm"
                step={1}
                value={rowHeight}
                onChange={(val) => setRowHeight(val as number)}
              />
            </div>
            <span className="text-xs text-gray-500 dark:text-gray-400">{52}px</span>
          </div>
        ) : !tasks ? (
          <div className="flex items-center gap-2">
            <h3 className="font-semibold text-gray-800 dark:text-gray-200">{t("timeline.ganttView")}</h3>
            <button
              aria-label="Open fullscreen Gantt chart"
              className="p-2 rounded hover:bg-gray-100 dark:hover:bg-gray-800"
              onClick={() => navigate("/ganttChart", { state: { projectId, timeline } })}
            >
              <Maximize className="w-5 h-5 text-gray-600 dark:text-gray-200" />
            </button>
          </div>
        ) : null}
      </div>

      {/* Chart */}
  <div className="relative w-full" style={{height: isFullScreen ? 'calc(90vh - 140px)' : (height || '360px')}}>
        {noData && (
          <div className="absolute inset-0 flex items-center justify-center text-sm text-gray-500 dark:text-gray-400">
            {t('timeline.gantt.noTasks') || 'No tasks to display'}
          </div>
        )}
        <div
          ref={el}
          style={{
            width: '100%',
            height: '100%',
            direction: 'ltr'
          }}
        />
      </div>

      {/* Modal */}
      <Modal isOpen={dialogOpen} size="lg" onOpenChange={setDialogOpen}>
        <ModalContent>
          {(onClose) => (
            <>
              <ModalHeader className="flex flex-col gap-1">
                {t("timeline.gantt.editTask")}
              </ModalHeader>
              <ModalBody className="space-y-4">
                {/* Task Name */}
                <Input
                  label={t("timeline.taskName")}
                  value={selectedTask?.text || ""}
                  onChange={(e) =>
                    setSelectedTask({ ...selectedTask, text: e.target.value })
                  }
                />
                {/* Task Description */}
                <Textarea
                  label={t("timeline.gantt.description")}
                  value={selectedTask?.description || ""}
                  onChange={(e) =>
                    setSelectedTask({
                      ...selectedTask,
                      description: e.target.value,
                    })
                  }
                />
                {/* Start Date */}
                <DatePicker
                  showMonthAndYearPickers
                  granularity="day"
                  label={t("timeline.startDate")}
                  value={
                    selectedTask?.start_date
                      ? new CalendarDate(
                          new Date(selectedTask.start_date).getFullYear(),
                          new Date(selectedTask.start_date).getMonth() + 1,
                          new Date(selectedTask.start_date).getDate(),
                        )
                      : null
                  }
                  onChange={(val) =>
                    setSelectedTask({
                      ...selectedTask,
                      start_date: val
                        ? `${val.year}-${String(val.month).padStart(
                            2,
                            "0",
                          )}-${String(val.day).padStart(2, "0")}`
                        : "",
                    })
                  }
                />
                {/* Duration */}
                <Input
                  label={t("timeline.duration")}
                  type="number"
                  value={selectedTask?.duration || ""}
                  onChange={(e) =>
                    setSelectedTask({
                      ...selectedTask,
                      duration: parseInt(e.target.value, 10) || 0,
                    })
                  }
                />
                {/* Progress */}
                {(selectedTask?.type === "task" ||
                  selectedTask?.type === "subtask" ||
                  selectedTask?.type === "requirement") && (
                  <div>
                    <label className="text-sm text-gray-600 dark:text-gray-300 flex justify-between">
                      <span>{t("timeline.gantt.progress")}</span>
                      <span className="font-medium text-blue-600 dark:text-blue-400">
                        {selectedTask?.progress || 0}%
                      </span>
                    </label>
                    <Slider
                      aria-label="Task progress"
                      maxValue={100}
                      minValue={0}
                      step={1}
                      value={selectedTask?.progress || 0}
                      onChange={(val) =>
                        setSelectedTask({ ...selectedTask, progress: val })
                      }
                    />
                  </div>
                )}
              </ModalBody>
              <ModalFooter className="flex justify-between">
                <Button
                  color="default"
                  variant="flat"
                  onPress={() => {
                    gantt.hideLightbox();
                    onClose();
                  }}
                >
                  {t("timeline.gantt.cancel")}
                </Button>
                <div className="flex gap-2">
                  <Button
                    color="danger"
                    variant="bordered"
                    onPress={async () => {
                      if (!onDeleteEntity) return;
                      const success = await onDeleteEntity(
                        selectedTask.id,
                        selectedTask.type,
                      );
                      if (success) {
                        gantt.deleteTask(selectedTask.id);
                        onClose();
                      }
                    }}
                  >
                    {t("timeline.gantt.delete")}
                  </Button>
                  <Button
                    color="primary"
                    onPress={async () => {
                      if (!onUpdateEntity) return;
                      const success = await onUpdateEntity(
                        selectedTask.id,
                        selectedTask.type,
                        {
                          name: selectedTask.text,
                          description: selectedTask.description,
<<<<<<< HEAD
                          startDate: formatDateForGantt(
                            selectedTask.start_date,
                          ),
=======
                          startDate: formatDateForGantt(selectedTask.start_date),
>>>>>>> 192a3434
                          duration: selectedTask.duration,
                          progress: selectedTask.progress ?? 0,
                        },
                      );
                      if (success) {
                        gantt.updateTask(selectedTask.id, selectedTask);
                        onClose();
                      }
                    }}
                  >
                    {t("timeline.gantt.save")}
                  </Button>
                </div>
              </ModalFooter>
            </>
          )}
        </ModalContent>
      </Modal>
    </div>
  );
};

export default DHTMLXGantt;<|MERGE_RESOLUTION|>--- conflicted
+++ resolved
@@ -904,13 +904,9 @@
                         {
                           name: selectedTask.text,
                           description: selectedTask.description,
-<<<<<<< HEAD
                           startDate: formatDateForGantt(
                             selectedTask.start_date,
                           ),
-=======
-                          startDate: formatDateForGantt(selectedTask.start_date),
->>>>>>> 192a3434
                           duration: selectedTask.duration,
                           progress: selectedTask.progress ?? 0,
                         },
