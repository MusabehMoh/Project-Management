import React, { useEffect, useRef, useState } from 'react';
import { Card, CardBody, CardHeader } from '@heroui/card';
import { Button } from '@heroui/button';
import DHTMLXGantt from '@/components/timeline/GanttChart/dhtmlx/DhtmlxGantt';
import { useLanguage } from '@/contexts/LanguageContext';
import { MemberTask, TaskFiltersData, TaskSearchParams } from '@/types/membersTasks';
import { membersTasksService } from '@/services/api/membersTasksService';
import { API_CONFIG } from '@/services/api/client';

interface DHtmlGanttChartProps { 
  height?: string; 
  showToolbar?: boolean;
  initialMemberFilter?: number[]; // Allow initial member filtering
}

const DHtmlGanttChart: React.FC<DHtmlGanttChartProps> = ({
  height = '600px',
  showToolbar = true,
  initialMemberFilter = []
}) => {
  const { language } = useLanguage();
  
  // State for tasks and filters
  const [tasks, setTasks] = useState<MemberTask[]>([]);
  const [loading, setLoading] = useState(true);
  const [error, setError] = useState<string | null>(null);
  
  // Filter state
  const [filtersData, setFiltersData] = useState<TaskFiltersData | null>(null);

  // Keep a stable reference of the initial member filter so the effect does not re-run due to new array identity
  const initialFilterRef = useRef<string>(JSON.stringify(initialMemberFilter));

  // Fetch filters data on component mount
  useEffect(() => {
    let cancelled = false;
    const fetchFilters = async () => {
      try {
        const response = await membersTasksService.getFiltersData();
        if (!cancelled) {
          if (response.success && response.data) {
            setFiltersData(response.data);
          } else {
            if (API_CONFIG.ENABLE_LOGS) console.warn('Filters fetch returned unexpected shape:', response);
          }
        }
      } catch (err) {
        if (!cancelled) {
          if (API_CONFIG.ENABLE_LOGS) console.warn('Filters fetch failed (non-blocking):', err);
        }
      }
    };
    fetchFilters();
    return () => { cancelled = true; };
  }, []);

  // Fetch tasks based on current filters
  const fetchTasks = async () => {
    setLoading(true);
    setError(null);
    
    try {
      if (API_CONFIG.ENABLE_LOGS) console.log('Fetching tasks...');
      const searchParams: TaskSearchParams = {
        page: 1,
        limit: 100, // Get all tasks for Gantt view
        memberIds: initialMemberFilter.length > 0 ? initialMemberFilter : undefined,
        sortBy: 'startDate',
        sortOrder: 'asc'
      };
      
      if (API_CONFIG.ENABLE_LOGS) console.log('Search params:', searchParams);
      const response = await membersTasksService.getTasks(searchParams);
      if (API_CONFIG.ENABLE_LOGS) console.log('Tasks response:', response);
      
      if (response.success) {
        setTasks(response.data.tasks);
        if (API_CONFIG.ENABLE_LOGS) console.log('Tasks loaded:', response.data.tasks.length);
      } else {
        setError(response.message || 'Failed to fetch tasks');
      }
    } catch (error) {
      if (API_CONFIG.ENABLE_LOGS) console.error('Error fetching tasks:', error);
      setError('Unable to load tasks');
    } finally {
      setLoading(false);
    }
  };

  // Fetch tasks when component mounts OR when the serialized filter actually changes
  useEffect(() => {
    const serialized = JSON.stringify(initialMemberFilter);
    if (serialized !== initialFilterRef.current) {
      initialFilterRef.current = serialized;
    }
    fetchTasks();
    // eslint-disable-next-line react-hooks/exhaustive-deps
  }, [initialFilterRef.current]);

  // Retry function
  const handleRetry = () => {
    fetchTasks();
  };

  return (
    <Card className='w-full'>
      <CardHeader className='flex justify-between items-center'>
        <div>
          <h3 className='text-lg font-semibold'>
            {language === 'ar' ? 'الجدول الزمني للمشروع' : 'Project Timeline'}
          </h3>
          <p className='text-sm text-default-600'>
            {language === 'ar' ? 'تتبع تقدم المشروع والتبعيات' : 'Track project progress and dependencies'}
          </p>
        </div>
<<<<<<< HEAD
        {showToolbar && (
          <div className="flex gap-2">
            <Button
              className="min-w-0"
              size="sm"
              variant="flat"
              onPress={handleZoomIn}
            >
              {t("gantt.zoomIn") || "Day View"}
            </Button>
            <Button
              className="min-w-0"
              size="sm"
              variant="flat"
              onPress={handleZoomOut}
            >
              {t("gantt.zoomOut") || "Month View"}
            </Button>
            <Button
              className="min-w-0"
              size="sm"
              variant="flat"
              onPress={handleFullscreen}
            >
              {t("gantt.fullscreen") || "Expand"}
            </Button>
=======
        {!loading && (
          <div className='flex items-center gap-4'>
            <div className='text-sm text-default-600'>
              {language === 'ar' ? `${tasks.length} مهمة` : `${tasks.length} tasks`}
            </div>
            {showToolbar && (
              <Button
                size='sm'
                variant='flat'
                onPress={handleRetry}
                isLoading={loading}
              >
                {language === 'ar' ? 'تحديث' : 'Refresh'}
              </Button>
            )}
>>>>>>> 192a3434
          </div>
        )}
      </CardHeader>
      
  <CardBody className='p-0'>
        {error ? (
          <div className='flex items-center justify-center h-full'>
            <div className='text-center'>
              <div className='text-red-500 text-2xl mb-2'>⚠️</div>
              <p className='text-sm text-red-600 mb-4'>{error}</p>
              <Button size='sm' color='primary' onPress={handleRetry}>
                {language === 'ar' ? 'إعادة المحاولة' : 'Retry'}
              </Button>
            </div>
          </div>
        ) : (
          <DHTMLXGantt
            tasks={tasks}
            loading={loading}
            isFullScreen={false}
            height={height}
            onTaskClick={(task) => {
              console.log('Task clicked:', task);
            }}
          />
        )}
      </CardBody>
    </Card>
  );
};

export default DHtmlGanttChart;<|MERGE_RESOLUTION|>--- conflicted
+++ resolved
@@ -113,7 +113,6 @@
             {language === 'ar' ? 'تتبع تقدم المشروع والتبعيات' : 'Track project progress and dependencies'}
           </p>
         </div>
-<<<<<<< HEAD
         {showToolbar && (
           <div className="flex gap-2">
             <Button
@@ -140,23 +139,6 @@
             >
               {t("gantt.fullscreen") || "Expand"}
             </Button>
-=======
-        {!loading && (
-          <div className='flex items-center gap-4'>
-            <div className='text-sm text-default-600'>
-              {language === 'ar' ? `${tasks.length} مهمة` : `${tasks.length} tasks`}
-            </div>
-            {showToolbar && (
-              <Button
-                size='sm'
-                variant='flat'
-                onPress={handleRetry}
-                isLoading={loading}
-              >
-                {language === 'ar' ? 'تحديث' : 'Refresh'}
-              </Button>
-            )}
->>>>>>> 192a3434
           </div>
         )}
       </CardHeader>
