import React, { useEffect, useRef, useState } from "react";
import { Card, CardBody, CardHeader } from "@heroui/card";
import { Button } from "@heroui/button";
import { Skeleton } from "@heroui/skeleton";
import { AlertCircle, RefreshCw } from "lucide-react";

import DHTMLXGantt from "@/components/timeline/GanttChart/dhtmlx/DhtmlxGantt";
import { useLanguage } from "@/contexts/LanguageContext";
import {
  MemberTask,
  TaskFiltersData,
  TaskSearchParams,
} from "@/types/membersTasks";
import { membersTasksService } from "@/services/api/membersTasksService";
import { API_CONFIG } from "@/services/api/client";

interface DHtmlGanttChartProps {
  height?: string;
  showToolbar?: boolean;
  initialMemberFilter?: number[]; // Allow initial member filtering
}

const DHtmlGanttChart: React.FC<DHtmlGanttChartProps> = ({
  height = "600px",
  showToolbar = true,
  initialMemberFilter = [],
}) => {
  const { language, t } = useLanguage();

  // State for tasks and filters
  const [tasks, setTasks] = useState<MemberTask[]>([]);
  const [loading, setLoading] = useState(true);
  const [error, setError] = useState<string | null>(null);

  // Filter state
  const [filtersData, setFiltersData] = useState<TaskFiltersData | null>(null);

  // Keep a stable reference of the initial member filter so the effect does not re-run due to new array identity
  const initialFilterRef = useRef<string>(JSON.stringify(initialMemberFilter));

  // Fetch filters data on component mount
  useEffect(() => {
    let cancelled = false;
    const fetchFilters = async () => {
      try {
        const response = await membersTasksService.getFiltersData();

        if (!cancelled) {
          if (response.success && response.data) {
            setFiltersData(response.data);
          } else {
            if (API_CONFIG.ENABLE_LOGS)
              console.warn(
                "Filters fetch returned unexpected shape:",
                response,
              );
          }
        }
      } catch (err) {
        if (!cancelled) {
          if (API_CONFIG.ENABLE_LOGS)
            console.warn("Filters fetch failed (non-blocking):", err);
        }
      }
    };

    fetchFilters();

    return () => {
      cancelled = true;
    };
  }, []);

  // Fetch tasks based on current filters
  const fetchTasks = async () => {
    setLoading(true);
    setError(null);

    try {
      if (API_CONFIG.ENABLE_LOGS) console.log("Fetching tasks...");
      const searchParams: TaskSearchParams = {
        page: 1,
        limit: 100, // Get all tasks for Gantt view
        memberIds:
          initialMemberFilter.length > 0 ? initialMemberFilter : undefined,
        sortBy: "startDate",
        sortOrder: "asc",
      };

      if (API_CONFIG.ENABLE_LOGS) console.log("Search params:", searchParams);
      const response = await membersTasksService.getTasks(searchParams);

      if (API_CONFIG.ENABLE_LOGS) console.log("Tasks response:", response);

      if (response.success) {
        setTasks(response.data.tasks);
        if (API_CONFIG.ENABLE_LOGS)
          console.log("Tasks loaded:", response.data.tasks.length);
      } else {
        setError(response.message || "Failed to fetch tasks");
      }
    } catch (error) {
      if (API_CONFIG.ENABLE_LOGS) console.error("Error fetching tasks:", error);
      setError("Unable to load tasks");
    } finally {
      setLoading(false);
    }
  };

  // Fetch tasks when component mounts OR when the serialized filter actually changes
  useEffect(() => {
    const serialized = JSON.stringify(initialMemberFilter);

    if (serialized !== initialFilterRef.current) {
      initialFilterRef.current = serialized;
    }
    fetchTasks();
  }, [initialFilterRef.current]);

  // Retry function
  const handleRetry = () => {
    fetchTasks();
  };

  // Gantt chart control functions
  const handleZoomIn = () => {
    // This would be implemented with the actual Gantt chart API
  };

  const handleZoomOut = () => {
    // This would be implemented with the actual Gantt chart API
  };

  const handleFullscreen = () => {
    // This would be implemented with the actual Gantt chart API
  };

  return (
    <Card className="w-full">
      <CardHeader className="flex justify-between items-center">
        <div>
          <h3 className="text-lg font-semibold">
            {language === "ar" ? "الجدول الزمني للمشروع" : "Project Timeline"}
          </h3>
          <p className="text-sm text-default-600">
            {language === "ar"
              ? "تتبع تقدم المشروع والتبعيات"
              : "Track project progress and dependencies"}
          </p>
        </div>
        {showToolbar && !error && !loading && (
          <div className="flex gap-2">
            <Button
              className="min-w-0"
              size="sm"
              variant="flat"
              onPress={handleZoomIn}
            >
              {t("gantt.zoomIn") || "Day View"}
            </Button>
            <Button
              className="min-w-0"
              size="sm"
              variant="flat"
              onPress={handleZoomOut}
            >
              {t("gantt.zoomOut") || "Month View"}
            </Button>
            <Button
              className="min-w-0"
              size="sm"
              variant="flat"
              onPress={handleFullscreen}
            >
              {t("gantt.fullscreen") || "Expand"}
            </Button>
          </div>
        )}
      </CardHeader>

      <CardBody className="p-0">
        {error ? (
          <div
            className="flex items-center justify-center p-12"
            style={{ minHeight: height }}
          >
            <div className="text-center space-y-4 max-w-md">
              <div className="flex justify-center">
                <div className="rounded-full bg-danger-50 dark:bg-danger-950/30 p-4">
                  <AlertCircle className="w-12 h-12 text-danger" />
                </div>
              </div>
              <div className="space-y-2">
                <h4 className="text-lg font-semibold text-foreground">
                  {language === "ar"
                    ? "تعذر تحميل المهام"
                    : "Unable to Load Tasks"}
                </h4>
                <p className="text-sm text-default-500">
                  {language === "ar"
                    ? "حدث خطأ أثناء محاولة تحميل بيانات الجدول الزمني. يرجى المحاولة مرة أخرى."
                    : "An error occurred while trying to load the timeline data. Please try again."}
                </p>
              </div>
              <Button
                color="primary"
                startContent={<RefreshCw className="w-4 h-4" />}
                variant="flat"
                onPress={handleRetry}
              >
                {language === "ar" ? "إعادة المحاولة" : "Try Again"}
              </Button>
            </div>
          </div>
        ) : loading ? (
          <div className="p-6 space-y-6" style={{ minHeight: height }}>
            {/* Timeline header skeleton */}
            <div className="flex items-center justify-between pb-4 border-b border-default-200">
              <div className="flex gap-3">
                <Skeleton className="h-8 w-20 rounded-lg" />
                <Skeleton className="h-8 w-24 rounded-lg" />
                <Skeleton className="h-8 w-28 rounded-lg" />
              </div>
              <div className="flex gap-2">
                <Skeleton className="h-8 w-32 rounded-lg" />
                <Skeleton className="h-8 w-10 rounded-lg" />
              </div>
            </div>

<<<<<<< HEAD
            {/* Gantt timeline skeleton */}
            <div className="space-y-2">
              {/* Timeline header */}
              <div className="grid grid-cols-12 gap-1 h-8">
=======
            {/* Gantt chart skeleton */}
            <div className="space-y-3">
              {/* Date headers */}
              <div className="grid grid-cols-12 gap-2 pb-2">
>>>>>>> 10f73ac3
                {[...Array(12)].map((_, i) => (
                  <Skeleton key={i} className="h-6 w-full rounded" />
                ))}
              </div>

<<<<<<< HEAD
              {/* Task rows */}
              {[...Array(8)].map((_, i) => (
                <div key={i} className="grid grid-cols-12 gap-1 h-10">
                  <div className="col-span-3 flex items-center space-x-2">
                    <Skeleton className="h-6 w-6 rounded" />
                    <Skeleton className="h-4 w-32 rounded" />
=======
              {/* Task rows with bars */}
              {[...Array(6)].map((_, i) => (
                <div key={i} className="flex items-center gap-4">
                  {/* Task name */}
                  <div className="w-48 flex items-center gap-2">
                    <Skeleton className="h-8 w-8 rounded" />
                    <Skeleton className="h-5 w-full rounded" />
>>>>>>> 10f73ac3
                  </div>

                  {/* Timeline bars */}
                  <div className="flex-1 grid grid-cols-12 gap-2">
                    {[...Array(12)].map((_, j) => {
                      const showBar = j >= i && j <= i + 3;

                      return (
                        <div key={j} className="h-8 flex items-center">
                          {showBar && (
                            <Skeleton className="h-6 w-full rounded-md" />
                          )}
                        </div>
                      );
                    })}
                  </div>
                </div>
              ))}
            </div>

            {/* Legend skeleton */}
            <div className="flex items-center justify-center gap-6 pt-4 border-t border-default-200">
              {[...Array(3)].map((_, i) => (
                <div key={i} className="flex items-center gap-2">
                  <Skeleton className="h-4 w-4 rounded-sm" />
                  <Skeleton className="h-4 w-20 rounded" />
                </div>
              ))}
            </div>
          </div>
        ) : (
          <DHTMLXGantt
            height={height}
            isFullScreen={false}
            loading={loading}
            tasks={tasks}
            onTaskClick={(_task) => {
              // Handle task click
            }}
          />
        )}
      </CardBody>
    </Card>
  );
};

export default DHtmlGanttChart;<|MERGE_RESOLUTION|>--- conflicted
+++ resolved
@@ -227,30 +227,15 @@
               </div>
             </div>
 
-<<<<<<< HEAD
-            {/* Gantt timeline skeleton */}
-            <div className="space-y-2">
-              {/* Timeline header */}
-              <div className="grid grid-cols-12 gap-1 h-8">
-=======
             {/* Gantt chart skeleton */}
             <div className="space-y-3">
               {/* Date headers */}
               <div className="grid grid-cols-12 gap-2 pb-2">
->>>>>>> 10f73ac3
                 {[...Array(12)].map((_, i) => (
                   <Skeleton key={i} className="h-6 w-full rounded" />
                 ))}
               </div>
 
-<<<<<<< HEAD
-              {/* Task rows */}
-              {[...Array(8)].map((_, i) => (
-                <div key={i} className="grid grid-cols-12 gap-1 h-10">
-                  <div className="col-span-3 flex items-center space-x-2">
-                    <Skeleton className="h-6 w-6 rounded" />
-                    <Skeleton className="h-4 w-32 rounded" />
-=======
               {/* Task rows with bars */}
               {[...Array(6)].map((_, i) => (
                 <div key={i} className="flex items-center gap-4">
@@ -258,7 +243,6 @@
                   <div className="w-48 flex items-center gap-2">
                     <Skeleton className="h-8 w-8 rounded" />
                     <Skeleton className="h-5 w-full rounded" />
->>>>>>> 10f73ac3
                   </div>
 
                   {/* Timeline bars */}
