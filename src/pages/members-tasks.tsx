--- conflicted
+++ resolved
@@ -321,7 +321,6 @@
     }, 300); // 300ms debounce
 
     return () => clearTimeout(timeoutId);
-<<<<<<< HEAD
   }, [
     searchTerm,
     statusFilter,
@@ -333,9 +332,7 @@
     handleProjectChange,
     taskParametersRequest,
   ]);
-=======
   }, [searchTerm, statusFilter, priorityFilter, projectFilter, handleSearchChange, handleStatusChange, handlePriorityChange, handleProjectChange, handleResetFilters, fetchTasks, taskParametersRequest]);
->>>>>>> 96a953cf
 
   // Reset all filters
   const resetAllFilters = () => {
@@ -576,14 +573,11 @@
                   }
                   onSelectionChange={(keys) => {
                     const selectedKey = Array.from(keys)[0] as string;
-<<<<<<< HEAD
                     setPriorityFilter(
                       selectedKey ? parseInt(selectedKey) : null
                     );
-=======
                     const newPriorityFilter = selectedKey && selectedKey !== "" ? parseInt(selectedKey) : null;
                     setPriorityFilter(newPriorityFilter);
->>>>>>> 96a953cf
                   }}
                 >
                   <SelectItem key="">{t("priority")}</SelectItem>
