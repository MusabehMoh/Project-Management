export interface RequirementTask {
  id: number;
  requirementId: number;
  developerId?: number;
  developerName?: string;
  qcId?: number;
  qcName?: string;
  status: "not-started" | "in-progress" | "testing" | "completed";
  createdAt: string;
  updatedAt: string;
  createdBy: number;
}

export interface ProjectRequirement {
  id: number;
  projectId: number;
  name: string;
  description: string;
  priority: "high" | "medium" | "low";
  type: "new" | "change request";
  expectedCompletionDate: string;
  attachments?: ProjectRequirementAttachment[];
  status: "draft" | "pending" | "in-development" | "completed";
  createdAt: string;
  updatedAt: string;
  createdBy: number;
  assignedAnalyst?: number;
  // Task information if exists
  task?: RequirementTask;
  // Timeline information if exists
  timeline?: {
    id: number;
    name: string;
  };
  // Project information for display
  project?: {
    id: number;
    applicationName: string;
    projectOwner: string;
    owningUnit: string;
    analysts?: string; // Display names for analysts (comma-separated)
    analystIds?: number[]; // Actual IDs for analysts
  };
}

export interface ProjectRequirementAttachment {
  id: number;
  requirementId: number;
  fileName: string;
  originalName: string;
  fileSize: number;
  mimeType: string;
  uploadedAt: string;
  uploadedBy: number;
}

export const mockProjectRequirements: ProjectRequirement[] = [
  {
    id: 1,
    projectId: 1,
    name: "User Authentication System",
    description:
      "Implement secure user login and registration functionality with multi-factor authentication support. The system should support OAuth integration with Google and Microsoft accounts.",
    priority: "high",
    type: "new",
    expectedCompletionDate: "2025-03-15",
    status: "draft",
    createdAt: "2025-01-10T09:00:00Z",
    updatedAt: "2025-01-10T09:00:00Z",
    createdBy: 1,
    assignedAnalyst: 2,
    // This requirement has a timeline (from mockTimelines.ts)
    timeline: {
      id: 1,
      name: "Customer Portal Phase 1",
    },
    project: {
      id: 1,
      applicationName: "Customer Portal System",
      projectOwner: "أحمد محمد العتيبي",
      owningUnit: "Information Technology Division",
      analysts: "خالد الأحمد, منى السالم",
      analystIds: [4, 5],
    },
    attachments: [
      {
        id: 1,
        requirementId: 1,
        fileName: "auth_wireframes.pdf",
        originalName: "Authentication Wireframes.pdf",
        fileSize: 2048576,
        mimeType: "application/pdf",
        uploadedAt: "2025-01-10T09:15:00Z",
        uploadedBy: 1,
      },
      {
        id: 2,
        requirementId: 1,
        fileName: "auth_specs.docx",
        originalName: "Authentication Technical Specifications.docx",
        fileSize: 1024768,
        mimeType:
          "application/vnd.openxmlformats-officedocument.wordprocessingml.document",
        uploadedAt: "2025-01-10T10:00:00Z",
        uploadedBy: 1,
      },
    ],
  },
  {
    id: 2,
    projectId: 1,
    name: "PDF Invoice Generation",
    description:
      "Create a module to generate PDF invoices with company branding, including QR codes for verification and support for multiple languages (Arabic/English).",
    priority: "medium",
    type: "change request",
    expectedCompletionDate: "2025-04-01",
    status: "in-development",
    createdAt: "2025-01-11T10:30:00Z",
    updatedAt: "2025-01-11T10:30:00Z",
    createdBy: 1,
    assignedAnalyst: 2,
    // This requirement has a task assigned
    task: {
      id: 1,
      requirementId: 2,
      developerId: 4,
      developerName: "خالد الأحمد",
      qcId: 5,
      qcName: "منى السالم",
      status: "in-progress",
      createdAt: "2025-01-11T11:00:00Z",
      updatedAt: "2025-01-11T14:30:00Z",
      createdBy: 1,
    },
    project: {
      id: 1,
      applicationName: "Customer Portal System",
      projectOwner: "أحمد محمد العتيبي",
      owningUnit: "Information Technology Division",
      analysts: "خالد الأحمد, منى السالم",
      analystIds: [4, 5],
    },
    attachments: [
      {
        id: 4,
        requirementId: 2,
        fileName: "invoice_template.pdf",
        originalName: "Invoice Template Design.pdf",
        fileSize: 1536000,
        mimeType: "application/pdf",
        uploadedAt: "2025-01-11T11:00:00Z",
        uploadedBy: 1,
      },
      {
        id: 5,
        requirementId: 2,
        fileName: "qr_integration.docx",
        originalName: "QR Code Integration Specs.docx",
        fileSize: 768000,
        mimeType:
          "application/vnd.openxmlformats-officedocument.wordprocessingml.document",
        uploadedAt: "2025-01-11T11:30:00Z",
        uploadedBy: 1,
      },
    ],
  },
  {
    id: 3,
    projectId: 2,
    name: "Mobile App Push Notifications",
    description:
      "Implement push notification system for the mobile banking application to notify users of transactions, account updates, and security alerts.",
    priority: "high",
    type: "new",
    expectedCompletionDate: "2025-03-30",
    status: "in-development",
    createdAt: "2025-01-12T14:20:00Z",
    updatedAt: "2025-01-12T16:45:00Z",
    createdBy: 3,
    assignedAnalyst: 6,
    // This requirement has a timeline
    timeline: {
      id: 2,
      name: "Mobile Banking Notifications Timeline",
    },
    project: {
      id: 2,
      applicationName: "Mobile Banking App",
      projectOwner: "محمد أحمد الخالد",
      owningUnit: "Finance and Budgeting",
      analysts: "ياسر المحمد, نور الدين",
      analystIds: [6, 4],
    },
    attachments: [
      {
        id: 6,
        requirementId: 3,
        fileName: "notification_flow.png",
        originalName: "Push Notification Flow Diagram.png",
        fileSize: 512000,
        mimeType: "image/png",
        uploadedAt: "2025-01-12T15:30:00Z",
        uploadedBy: 3,
      },
      {
        id: 7,
        requirementId: 3,
        fileName: "push_notification_specs.pdf",
        originalName: "Push Notification Technical Specifications.pdf",
        fileSize: 1200000,
        mimeType: "application/pdf",
        uploadedAt: "2025-01-12T16:00:00Z",
        uploadedBy: 3,
      },
    ],
  },
  {
    id: 4,
    projectId: 2,
    name: "Biometric Authentication",
    description:
      "Integrate fingerprint and face recognition authentication for enhanced security in the mobile banking application.",
    priority: "high",
    type: "change request",
    expectedCompletionDate: "2025-05-15",
    status: "in-development",
    createdAt: "2025-01-13T11:00:00Z",
    updatedAt: "2025-01-15T09:30:00Z",
    createdBy: 3,
    assignedAnalyst: 7,
    // This requirement has a task assigned
    task: {
      id: 2,
      requirementId: 4,
      developerId: 6,
      developerName: "ياسر المحمد",
      qcId: 4,
      qcName: "نور الدين",
      status: "testing",
      createdAt: "2025-01-13T12:00:00Z",
      updatedAt: "2025-01-15T09:30:00Z",
      createdBy: 3,
    },
    project: {
      id: 2,
      applicationName: "Mobile Banking App",
      projectOwner: "محمد أحمد الخالد",
      owningUnit: "Finance and Budgeting",
      analysts: "ياسر المحمد, نور الدين",
      analystIds: [6, 4],
    },
    attachments: [
      {
        id: 8,
        requirementId: 4,
        fileName: "biometric_design.pdf",
        originalName: "Biometric Authentication UI Design.pdf",
        fileSize: 2400000,
        mimeType: "application/pdf",
        uploadedAt: "2025-01-13T12:00:00Z",
        uploadedBy: 3,
      },
      {
        id: 9,
        requirementId: 4,
        fileName: "security_protocols.docx",
        originalName: "Biometric Security Protocols.docx",
        fileSize: 950000,
        mimeType:
          "application/vnd.openxmlformats-officedocument.wordprocessingml.document",
        uploadedAt: "2025-01-13T13:00:00Z",
        uploadedBy: 3,
      },
    ],
  },
  {
    id: 5,
    projectId: 3,
    name: "Advanced Reporting Dashboard",
    description:
      "Create comprehensive reporting dashboard with charts, graphs, and data export capabilities for the ERP system upgrade.",
    priority: "medium",
    type: "new",
    expectedCompletionDate: "2025-06-01",
    status: "draft",
    createdAt: "2025-01-14T08:45:00Z",
    updatedAt: "2025-01-14T08:45:00Z",
    createdBy: 5,
    assignedAnalyst: 8,
    project: {
      id: 3,
      applicationName: "ERP System Upgrade",
      projectOwner: "خالد سعد المطيري",
      owningUnit: "Operations and Strategic Planning",
      analysts: "محمد التميمي, سعاد العتيبي",
      analystIds: [5, 6],
    },
    attachments: [
      {
        id: 10,
        requirementId: 5,
        fileName: "dashboard_mockups.pdf",
        originalName: "Advanced Dashboard Mockups.pdf",
        fileSize: 3200000,
        mimeType: "application/pdf",
        uploadedAt: "2025-01-14T09:30:00Z",
        uploadedBy: 5,
      },
      {
        id: 11,
        requirementId: 5,
        fileName: "reporting_requirements.xlsx",
        originalName: "Reporting Requirements Matrix.xlsx",
        fileSize: 850000,
        mimeType:
          "application/vnd.openxmlformats-officedocument.spreadsheetml.sheet",
        uploadedAt: "2025-01-14T10:00:00Z",
        uploadedBy: 5,
      },
    ],
  },
  {
    id: 6,
<<<<<<< HEAD
    projectId: 2,
    name: "Biometric Authentication3",
    description:
      "Integrate fingerprint and face recognition authentication for enhanced security in the mobile banking application.",
    priority: "high",
    type: "change request",
    expectedCompletionDate: "2025-05-15",
    status: "in-development",
    createdAt: "2025-01-13T11:00:00Z",
    updatedAt: "2025-01-15T09:30:00Z",
    createdBy: 3,
    assignedAnalyst: 7,
    project: {
      id: 2,
      applicationName: "Mobile Banking App",
      projectOwner: "محمد أحمد الخالد",
      owningUnit: "Finance and Budgeting",
      analysts: "ياسر المحمد, نور الدين",
      analystIds: [6, 4],
    },
    attachments: [
      {
        id: 8,
        requirementId: 4,
        fileName: "biometric_design.pdf",
        originalName: "Biometric Authentication UI Design.pdf",
        fileSize: 2400000,
        mimeType: "application/pdf",
        uploadedAt: "2025-01-13T12:00:00Z",
        uploadedBy: 3,
      },
    ],
  },
=======
    projectId: 1,
    name: "Email Notification System",
    description:
      "Implement automated email notifications for various user actions and system events.",
    priority: "medium",
    type: "new",
    expectedCompletionDate: "2025-05-01",
    status: "completed",
    createdAt: "2025-01-20T11:00:00Z",
    updatedAt: "2025-03-01T15:00:00Z",
    createdBy: 3,
    attachments: []
  },
  {
    id: 7,
    projectId: 2,
    name: "Transaction History Export",
    description:
      "Allow users to export their transaction history in multiple formats (PDF, CSV, Excel).",
    priority: "low",
    type: "change request",
    expectedCompletionDate: "2025-07-01",
    status: "draft",
    createdAt: "2025-02-01T09:30:00Z",
    updatedAt: "2025-02-01T09:30:00Z",
    createdBy: 4,
    attachments: []
  },
  {
    id: 8,
    projectId: 3,
    name: "Inventory Management Module",
    description:
      "Create a comprehensive inventory tracking and management system with real-time updates.",
    priority: "high",
    type: "new",
    expectedCompletionDate: "2025-08-15",
    status: "in-development",
    createdAt: "2025-02-10T14:00:00Z",
    updatedAt: "2025-03-10T16:00:00Z",
    createdBy: 5,
    attachments: []
  },
  {
    id: 9,
    projectId: 1,
    name: "Multi-language Support",
    description:
      "Add support for multiple languages including Arabic, English, and French.",
    priority: "medium",
    type: "change request",
    expectedCompletionDate: "2025-06-30",
    status: "pending",
    createdAt: "2025-02-15T10:45:00Z",
    updatedAt: "2025-02-20T11:00:00Z",
    createdBy: 6,
    attachments: []
  },
  {
    id: 10,
    projectId: 2,
    name: "Account Balance Alerts",
    description:
      "Implement configurable alerts for low account balances and unusual transactions.",
    priority: "high",
    type: "new",
    expectedCompletionDate: "2025-04-15",
    status: "completed",
    createdAt: "2025-01-25T13:20:00Z",
    updatedAt: "2025-03-25T17:30:00Z",
    createdBy: 7,
    attachments: []
  }
>>>>>>> bb7fb769
];

export const mockRequirementAttachments: ProjectRequirementAttachment[] = [
  {
    id: 1,
    requirementId: 1,
    fileName: "auth_wireframes.pdf",
    originalName: "Authentication Wireframes.pdf",
    fileSize: 2048576,
    mimeType: "application/pdf",
    uploadedAt: "2025-01-10T09:15:00Z",
    uploadedBy: 1,
  },
  {
    id: 2,
    requirementId: 1,
    fileName: "auth_specs.docx",
    originalName: "Authentication Technical Specifications.docx",
    fileSize: 1024768,
    mimeType:
      "application/vnd.openxmlformats-officedocument.wordprocessingml.document",
    uploadedAt: "2025-01-10T10:00:00Z",
    uploadedBy: 1,
  },
  {
    id: 3,
    requirementId: 3,
    fileName: "notification_flow.png",
    originalName: "Push Notification Flow Diagram.png",
    fileSize: 512000,
    mimeType: "image/png",
    uploadedAt: "2025-01-12T15:30:00Z",
    uploadedBy: 3,
  },
];<|MERGE_RESOLUTION|>--- conflicted
+++ resolved
@@ -320,117 +320,6 @@
       },
     ],
   },
-  {
-    id: 6,
-<<<<<<< HEAD
-    projectId: 2,
-    name: "Biometric Authentication3",
-    description:
-      "Integrate fingerprint and face recognition authentication for enhanced security in the mobile banking application.",
-    priority: "high",
-    type: "change request",
-    expectedCompletionDate: "2025-05-15",
-    status: "in-development",
-    createdAt: "2025-01-13T11:00:00Z",
-    updatedAt: "2025-01-15T09:30:00Z",
-    createdBy: 3,
-    assignedAnalyst: 7,
-    project: {
-      id: 2,
-      applicationName: "Mobile Banking App",
-      projectOwner: "محمد أحمد الخالد",
-      owningUnit: "Finance and Budgeting",
-      analysts: "ياسر المحمد, نور الدين",
-      analystIds: [6, 4],
-    },
-    attachments: [
-      {
-        id: 8,
-        requirementId: 4,
-        fileName: "biometric_design.pdf",
-        originalName: "Biometric Authentication UI Design.pdf",
-        fileSize: 2400000,
-        mimeType: "application/pdf",
-        uploadedAt: "2025-01-13T12:00:00Z",
-        uploadedBy: 3,
-      },
-    ],
-  },
-=======
-    projectId: 1,
-    name: "Email Notification System",
-    description:
-      "Implement automated email notifications for various user actions and system events.",
-    priority: "medium",
-    type: "new",
-    expectedCompletionDate: "2025-05-01",
-    status: "completed",
-    createdAt: "2025-01-20T11:00:00Z",
-    updatedAt: "2025-03-01T15:00:00Z",
-    createdBy: 3,
-    attachments: []
-  },
-  {
-    id: 7,
-    projectId: 2,
-    name: "Transaction History Export",
-    description:
-      "Allow users to export their transaction history in multiple formats (PDF, CSV, Excel).",
-    priority: "low",
-    type: "change request",
-    expectedCompletionDate: "2025-07-01",
-    status: "draft",
-    createdAt: "2025-02-01T09:30:00Z",
-    updatedAt: "2025-02-01T09:30:00Z",
-    createdBy: 4,
-    attachments: []
-  },
-  {
-    id: 8,
-    projectId: 3,
-    name: "Inventory Management Module",
-    description:
-      "Create a comprehensive inventory tracking and management system with real-time updates.",
-    priority: "high",
-    type: "new",
-    expectedCompletionDate: "2025-08-15",
-    status: "in-development",
-    createdAt: "2025-02-10T14:00:00Z",
-    updatedAt: "2025-03-10T16:00:00Z",
-    createdBy: 5,
-    attachments: []
-  },
-  {
-    id: 9,
-    projectId: 1,
-    name: "Multi-language Support",
-    description:
-      "Add support for multiple languages including Arabic, English, and French.",
-    priority: "medium",
-    type: "change request",
-    expectedCompletionDate: "2025-06-30",
-    status: "pending",
-    createdAt: "2025-02-15T10:45:00Z",
-    updatedAt: "2025-02-20T11:00:00Z",
-    createdBy: 6,
-    attachments: []
-  },
-  {
-    id: 10,
-    projectId: 2,
-    name: "Account Balance Alerts",
-    description:
-      "Implement configurable alerts for low account balances and unusual transactions.",
-    priority: "high",
-    type: "new",
-    expectedCompletionDate: "2025-04-15",
-    status: "completed",
-    createdAt: "2025-01-25T13:20:00Z",
-    updatedAt: "2025-03-25T17:30:00Z",
-    createdBy: 7,
-    attachments: []
-  }
->>>>>>> bb7fb769
 ];
 
 export const mockRequirementAttachments: ProjectRequirementAttachment[] = [
