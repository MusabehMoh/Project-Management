--- conflicted
+++ resolved
@@ -26,14 +26,9 @@
 
 EXEC sp_rename 'Users.IsVisible', 'IsActive', 'COLUMN';
 
-<<<<<<< HEAD
 ALTER TABLE Projects
 ADD ResponsibleUnitManagerId INT NULL;
-=======
-
 
 update Lookups set Name = N'Under Analysis' , NameAr = N'قيد التحليل' where id = 2
 
-
-update Lookups set NameAr = N'عاجلة' where id = 16
->>>>>>> 10a9bb8d
+update Lookups set NameAr = N'عاجلة' where id = 16